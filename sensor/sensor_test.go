--- conflicted
+++ resolved
@@ -8,12 +8,6 @@
 	"testing"
 	"time"
 
-<<<<<<< HEAD
-	"go.viam.com/test"
-	"go.viam.com/utils"
-
-=======
->>>>>>> fb87d9db
 	"go.viam.com/rdk/components/sensor"
 	"go.viam.com/rdk/logging"
 	"go.viam.com/rdk/resource"
@@ -220,10 +214,7 @@
 		goRoutinesStart := runtime.NumGoroutine()
 
 		sensors.primary.ReadingsFunc = func(ctx context.Context, extra map[string]interface{}) (map[string]interface{}, error) {
-			if !utils.SelectContextOrWait(ctx, time.Duration(tc.primaryTimeSeconds)*time.Second) {
-				return nil, errors.New("timed out")
-			}
-
+			time.Sleep(time.Duration(tc.primaryTimeSeconds) * time.Second)
 			return tc.primaryReading, tc.primaryErr
 		}
 
@@ -249,10 +240,7 @@
 
 		err = s.Close(ctx)
 		test.That(t, err, test.ShouldBeNil)
-<<<<<<< HEAD
-=======
 		time.Sleep(1 * time.Second)
->>>>>>> fb87d9db
 		// Check how many routines are still running to ensure there are no leaks from sensor.
 		goRoutinesEnd := runtime.NumGoroutine()
 		test.That(t, goRoutinesStart, test.ShouldEqual, goRoutinesEnd)
