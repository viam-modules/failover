<<<<<<< HEAD
// Package movementsensor implements movementsensor
=======
// Package failovermovementsensor implements a failover movement sensor
>>>>>>> fb87d9db
package failovermovementsensor

import (
	"context"
	"errors"
	"failover/common"
	"fmt"
	"math"
	"sync"

	"github.com/golang/geo/r3"
	geo "github.com/kellydunn/golang-geo"
	"go.viam.com/rdk/components/movementsensor"
	"go.viam.com/rdk/logging"
	"go.viam.com/rdk/resource"
	"go.viam.com/rdk/spatialmath"
)

// Model triplet.
var Model = resource.NewModel("viam", "failover", "movement_sensor")

func init() {
	resource.RegisterComponent(movementsensor.API, Model,
		resource.Registration[movementsensor.MovementSensor, common.Config]{
			Constructor: newFailoverMovementSensor,
		},
	)
}

type failoverMovementSensor struct {
	resource.AlwaysRebuild
	resource.Named
	logger logging.Logger

	mu                    sync.Mutex
	primary               *common.Primary
	primaryMovementSensor movementsensor.MovementSensor
	primaryProps          *movementsensor.Properties

	backup *common.Backups

	lastWorkingSensor movementsensor.MovementSensor
	timeoutMs         int
}

func newFailoverMovementSensor(ctx context.Context, deps resource.Dependencies, rawConf resource.Config, logger logging.Logger) (
	movementsensor.MovementSensor, error,
) {
	conf, err := resource.NativeConfig[common.Config](rawConf)
	if err != nil {
		return nil, err
	}

	s := &failoverMovementSensor{
		Named:  rawConf.ResourceName().AsNamed(),
		logger: logger,
	}

	// default timeout is 1 second.
	s.timeoutMs = 1000
	if conf.Timeout > 0 {
		s.timeoutMs = conf.Timeout
	}

	primary, err := movementsensor.FromDependencies(deps, conf.Primary)
	if err != nil {
		return nil, err
	}
	s.primaryMovementSensor = primary
	s.lastWorkingSensor = primary

	// get properties of the primary sensor and add all supported functions to supportedCalls
	primaryProps, err := primary.Properties(ctx, nil)
	if err != nil {
		return nil, err
	}

	s.primaryProps = primaryProps
<<<<<<< HEAD

	supportedCalls := s.constructPrimary(ctx, primaryProps)

	// create list of backups for all APIs
	backups := []resource.Sensor{}

	callsMap := make(map[resource.Sensor][]common.Call)
	// loop through list of backups and get properties.
	for _, backup := range conf.Backups {
		backup, err := movementsensor.FromDependencies(deps, backup)
		// if we couldnt get the backup, log the error and get the next one.
		if err != nil {
			s.logger.Errorf(err.Error())
			continue
		}
		props, err := backup.Properties(ctx, nil)
		if err != nil {
			s.logger.Errorf(err.Error())
			continue
		}

		if primaryProps != props {
			s.logger.Infof("backup %s has different properties than primary - consider using a merged movement sensor", backup.Name().ShortName())
		}

		backups = append(backups, backup)
		calls := createCalls(ctx, backup, props)
		callsMap[backup] = calls

=======

	supportedCalls := s.constructPrimary(ctx)

	// create list of backups for all APIs
	backups := []resource.Sensor{}

	callsMap := make(map[resource.Sensor][]common.Call)
	// loop through list of backups and get properties.
	for _, backup := range conf.Backups {
		backup, err := movementsensor.FromDependencies(deps, backup)
		// if we couldnt get the backup, log the error and get the next one.
		if err != nil {
			s.logger.Errorf(err.Error())
			continue
		}
		props, err := backup.Properties(ctx, nil)
		if err != nil {
			s.logger.Errorf(err.Error())
			continue
		}

		if primaryProps != props {
			s.logger.Infof("backup %s has different properties than primary - consider using a merged movement sensor", backup.Name().ShortName())
		}

		backups = append(backups, backup)
		calls := createCalls(props)
		callsMap[backup] = calls
>>>>>>> fb87d9db
	}

	s.backup = common.CreateBackup(s.timeoutMs, backups, supportedCalls)
	s.backup.SetCallsMap(callsMap)

	return s, nil
}

<<<<<<< HEAD
func (ms *failoverMovementSensor) constructPrimary(ctx context.Context, primaryProps *movementsensor.Properties) []common.Call {
	calls := createCalls(ctx, ms.primaryMovementSensor, ms.primaryProps)
=======
func (ms *failoverMovementSensor) constructPrimary(ctx context.Context) []common.Call {
	calls := createCalls(ms.primaryProps)
>>>>>>> fb87d9db
	ms.primary = common.CreatePrimary(ctx, ms.timeoutMs, ms.logger, ms.primaryMovementSensor, calls)
	return calls
}

// createCalls is a helper function to create a list of API calls supported from the properties.
<<<<<<< HEAD
func createCalls(ctx context.Context, ms movementsensor.MovementSensor, props *movementsensor.Properties) []common.Call {
	calls := []common.Call{common.ReadingsWrapper}

	// accuracy is not in properties - if it doesn't error add it to the calls list
	_, err := ms.Accuracy(ctx, nil)
	if err != nil {
		calls = append(calls, accuracyWrapper)
	}

=======
func createCalls(props *movementsensor.Properties) []common.Call {
	calls := []common.Call{common.ReadingsWrapper, accuracyWrapper}
>>>>>>> fb87d9db
	if props.LinearVelocitySupported {
		calls = append(calls, linearVelocityWrapper)
	}
	if props.OrientationSupported {
		calls = append(calls, orientationWrapper)
	}
	if props.PositionSupported {
		calls = append(calls, positionWrapper)
	}
	if props.CompassHeadingSupported {
		calls = append(calls, compassHeadingWrapper)
	}
	if props.AngularVelocitySupported {
		calls = append(calls, angularVelocityWrapper)
	}
	if props.LinearAccelerationSupported {
		calls = append(calls, linearAccelerationWrapper)
	}
	return calls
}

func (ms *failoverMovementSensor) Position(ctx context.Context, extra map[string]any) (*geo.Point, float64, error) {
	ms.mu.Lock()
	defer ms.mu.Unlock()

	if !ms.primaryProps.PositionSupported {
		return nil, math.NaN(), movementsensor.ErrMethodUnimplementedPosition
	}

	if ms.primary.UsePrimary() {
		reading, err := common.TryPrimary[positionVals](ctx, ms.primary, extra, positionWrapper)
		if err == nil {
			ms.lastWorkingSensor = ms.primaryMovementSensor
			return reading.position, reading.altitiude, nil
		}
	}

	movs, err := ms.getLastWorkingBackup(ctx, extra)
	if err != nil {
<<<<<<< HEAD
		return nil, math.NaN(), fmt.Errorf("failed to get posiiton: %w", err)
=======
		return nil, math.NaN(), fmt.Errorf("failed to get position: %w", err)
>>>>>>> fb87d9db
	}

	// get properties to determine if this API is supported on the next working backup.
	props, err := movs.Properties(ctx, nil)
	if err != nil {
		return nil, math.NaN(), err
	}
	if !props.PositionSupported {
		return nil, math.NaN(), fmt.Errorf("next backup sensor %s does not support position", movs.Name().ShortName())
	}

	// Read from the backups last working sensor.
	// In the non-error case, the wrapper will never return its readings as nil.
	reading, err := common.TryReadingOrFail(ctx, ms.timeoutMs, movs, positionWrapper, extra)
	if err != nil {
		return nil, math.NaN(), fmt.Errorf("failed to get position: %w", err)
	}

	pos, ok := reading.(positionVals)
	if !ok {
		return nil, math.NaN(), errors.New("failed to get position: type assertion failed")
	}
	return pos.position, pos.altitiude, nil
}

func (ms *failoverMovementSensor) LinearVelocity(ctx context.Context, extra map[string]any) (r3.Vector, error) {
	ms.mu.Lock()
	defer ms.mu.Unlock()

	if !ms.primaryProps.LinearVelocitySupported {
		return r3.Vector{}, movementsensor.ErrMethodUnimplementedLinearVelocity
	}

	if ms.primary.UsePrimary() {
		reading, err := common.TryPrimary[r3.Vector](ctx, ms.primary, extra, linearVelocityWrapper)
		if err == nil {
			ms.lastWorkingSensor = ms.primaryMovementSensor
			return reading, nil
		}
	}

	workingSensor, err := ms.getLastWorkingBackup(ctx, extra)
	if err != nil {
		return r3.Vector{}, fmt.Errorf("failed to get linear velocity: %w", err)
	}

	// get properties to determine if this API is supported on the next working backup.
	props, err := workingSensor.Properties(ctx, nil)
	if err != nil {
		return r3.Vector{}, err
	}
	if !props.LinearAccelerationSupported {
		return r3.Vector{}, fmt.Errorf("next backup sensor %s does not support linear velocity", workingSensor.Name().ShortName())
	}

	// Read from the backups last working sensor.
	// In the non-error case, the wrapper will never return its readings as nil.
	reading, err := common.TryReadingOrFail(ctx, ms.timeoutMs, workingSensor, linearVelocityWrapper, extra)
	if err != nil {
<<<<<<< HEAD

=======
>>>>>>> fb87d9db
		return r3.Vector{}, nil
	}

	vel, ok := reading.(r3.Vector)
	if !ok {
		return r3.Vector{}, errors.New("failed to get linear velocity: type assertion failed")
	}
	return vel, nil
}

func (ms *failoverMovementSensor) AngularVelocity(ctx context.Context, extra map[string]any) (spatialmath.AngularVelocity, error) {
	ms.mu.Lock()
	defer ms.mu.Unlock()

	props, err := ms.Properties(ctx, extra)
	if err != nil {
		return spatialmath.AngularVelocity{}, err
	}
	if !props.AngularVelocitySupported {
		return spatialmath.AngularVelocity{}, movementsensor.ErrMethodUnimplementedAngularVelocity
	}

	if ms.primary.UsePrimary() {
		reading, err := common.TryPrimary[spatialmath.AngularVelocity](ctx, ms.primary, extra, angularVelocityWrapper)
		if err == nil {
			ms.lastWorkingSensor = ms.primaryMovementSensor
			return reading, nil
		}
	}

	// Primary failed, find a working sensor
	lastWorking, err := ms.getLastWorkingBackup(ctx, extra)
	if err != nil {
		return spatialmath.AngularVelocity{}, fmt.Errorf("failed to get angular velocity: %w", err)
	}

	// get properties to determine if this API is supported on the next working backup.
	props, err = lastWorking.Properties(ctx, nil)
	if err != nil {
		return spatialmath.AngularVelocity{}, err
	}
	if !props.LinearAccelerationSupported {
<<<<<<< HEAD
		return spatialmath.AngularVelocity{}, fmt.Errorf("next backup sensor %s does not support angular velocity", lastWorking.Name().ShortName())
=======
		return spatialmath.AngularVelocity{},
			fmt.Errorf("next backup sensor %s does not support angular velocity", lastWorking.Name().ShortName())
>>>>>>> fb87d9db
	}

	// Read from the backups last working sensor.
	// In the non-error case, the wrapper will never return its readings as nil.
	reading, err := common.TryReadingOrFail(ctx, ms.timeoutMs, lastWorking, angularVelocityWrapper, extra)
	if err != nil {
		return spatialmath.AngularVelocity{}, fmt.Errorf("failed to get angular velocity: %w", err)
	}

	vel, ok := reading.(spatialmath.AngularVelocity)
	if !ok {
		return spatialmath.AngularVelocity{}, errors.New("all movement sensors failed to get angular velocity: type assertion failed")
	}
	return vel, nil
<<<<<<< HEAD

=======
>>>>>>> fb87d9db
}

func (ms *failoverMovementSensor) LinearAcceleration(ctx context.Context, extra map[string]any) (r3.Vector, error) {
	ms.mu.Lock()
	defer ms.mu.Unlock()

	// If this API is not supported on primary, return error
	if !ms.primaryProps.LinearAccelerationSupported {
		return r3.Vector{}, movementsensor.ErrMethodUnimplementedLinearAcceleration
	}

	if ms.primary.UsePrimary() {
		reading, err := common.TryPrimary[r3.Vector](ctx, ms.primary, extra, linearAccelerationWrapper)
		if err == nil {
			ms.lastWorkingSensor = ms.primaryMovementSensor
			return reading, nil
		}
	}

	// Primary failed, find a working sensor
	workingSensor, err := ms.getLastWorkingBackup(ctx, extra)
	if err != nil {
		return r3.Vector{}, fmt.Errorf("failed to get linear acceleration: %w", err)
	}

	// get properties to determine if this API is supported on the next working backup.
	props, err := workingSensor.Properties(ctx, nil)
	if err != nil {
		return r3.Vector{}, err
	}
	if !props.LinearAccelerationSupported {
		return r3.Vector{}, fmt.Errorf("next backup sensor %s does not support linear acceleration", workingSensor.Name().ShortName())
	}

	// Read from the backups last working sensor.
	// In the non-error case, the wrapper will never return its readings as nil.
	reading, err := common.TryReadingOrFail(ctx, ms.timeoutMs, workingSensor, linearAccelerationWrapper, extra)
	if err != nil {
		return r3.Vector{}, fmt.Errorf("failed to get linear acceleration: %w", err)
	}

	acc, ok := reading.(r3.Vector)
	if !ok {
		return r3.Vector{}, errors.New("failed to get linear acceleration: type assertion failed")
	}

	return acc, nil
}

func (ms *failoverMovementSensor) CompassHeading(ctx context.Context, extra map[string]any) (float64, error) {
	ms.mu.Lock()
	defer ms.mu.Unlock()

	// If this API is not supported on primary, return error
	if !ms.primaryProps.CompassHeadingSupported {
		return 0, movementsensor.ErrMethodUnimplementedCompassHeading
	}

	if ms.primary.UsePrimary() {
		reading, err := common.TryPrimary[float64](ctx, ms.primary, extra, compassHeadingWrapper)
		if err == nil {
			ms.lastWorkingSensor = ms.primaryMovementSensor
			return reading, nil
		}
	}

	// Primary failed, find a working sensor
	workingSensor, err := ms.getLastWorkingBackup(ctx, extra)
	if err != nil {
		return math.NaN(), fmt.Errorf("failed to get compass heading: %w", err)
	}

	// get properties to determine if this API is supported on the next working backup.
	props, err := workingSensor.Properties(ctx, nil)
	if err != nil {
		return math.NaN(), err
	}
	if !props.CompassHeadingSupported {
		return math.NaN(), fmt.Errorf("next backup sensor %s does not support compass heading", workingSensor.Name().ShortName())
	}

	// Read from the backups last working sensor.
	// In the non-error case, the wrapper will never return its readings as nil.
	reading, err := common.TryReadingOrFail(ctx, ms.timeoutMs, workingSensor, compassHeadingWrapper, extra)
	if err != nil {
		return math.NaN(), fmt.Errorf("failed to get compass heading %w", err)
	}

	heading, ok := reading.(float64)
	if !ok {
		return math.NaN(), errors.New("failed to get compass heading: type assertion failed")
	}

	return heading, nil
}

func (ms *failoverMovementSensor) Orientation(ctx context.Context, extra map[string]any) (spatialmath.Orientation, error) {
	ms.mu.Lock()
	defer ms.mu.Unlock()

	if !ms.primaryProps.OrientationSupported {
		return nil, movementsensor.ErrMethodUnimplementedOrientation
	}

	if ms.primary.UsePrimary() {
		reading, err := common.TryPrimary[spatialmath.Orientation](ctx, ms.primary, extra, orientationWrapper)
		if err == nil {
			ms.lastWorkingSensor = ms.primaryMovementSensor
			return reading, nil
		}
	}

	// Primary failed, find a working sensor
	workingSensor, err := ms.getLastWorkingBackup(ctx, extra)
	if err != nil {
		return nil, fmt.Errorf("failed to get orientation: %w", err)
	}

	// get properties to determine if this API is supported on the next working backup.
	props, err := workingSensor.Properties(ctx, nil)
	if err != nil {
		return nil, err
	}
	if !props.OrientationSupported {
		return nil, fmt.Errorf("next backup sensor %s does not support orientation", workingSensor.Name().ShortName())
	}

	// Read from the backups last working sensor.
	// In the non-error case, the wrapper will never return its readings as nil.
	reading, err := common.TryReadingOrFail(ctx, ms.timeoutMs, workingSensor, orientationWrapper, extra)
	if err != nil {
		return nil, fmt.Errorf("failed to get orientation: %w", err)
	}

	ori, ok := reading.(spatialmath.Orientation)
	if !ok {
		return nil, errors.New("failed to get orientation: type assertion failed")
	}

	return ori, nil
}

func (ms *failoverMovementSensor) Readings(ctx context.Context, extra map[string]any) (map[string]any, error) {
	readings, err := getReading[map[string]any](ctx, ms, common.ReadingsWrapper, extra, ms.backup)
	if err != nil {
		return map[string]any{}, fmt.Errorf("failed to get readings: %w", err)
	}
	return readings, nil
}

func (ms *failoverMovementSensor) Accuracy(ctx context.Context, extra map[string]any) (*movementsensor.Accuracy, error,
) {
	acc, err := getReading[*movementsensor.Accuracy](ctx, ms, accuracyWrapper, extra, ms.backup)
	if err != nil {
		return nil, fmt.Errorf("failed to get accuracy: %w", err)
	}
	return acc, nil
}

func (ms *failoverMovementSensor) Properties(ctx context.Context, extra map[string]any) (*movementsensor.Properties, error) {
	// reutrn the intersection of properties supported by primary and the last working sensor
	lastWorkngSensorProps, err := ms.lastWorkingSensor.Properties(ctx, extra)
	if err != nil {
		return nil, err
	}

	props := &movementsensor.Properties{
		PositionSupported:           lastWorkngSensorProps.PositionSupported && ms.primaryProps.PositionSupported,
		LinearVelocitySupported:     lastWorkngSensorProps.LinearVelocitySupported && ms.primaryProps.LinearVelocitySupported,
		AngularVelocitySupported:    lastWorkngSensorProps.AngularVelocitySupported && ms.primaryProps.AngularVelocitySupported,
		LinearAccelerationSupported: lastWorkngSensorProps.LinearAccelerationSupported && ms.primaryProps.LinearAccelerationSupported,
		CompassHeadingSupported:     lastWorkngSensorProps.CompassHeadingSupported && ms.primaryProps.CompassHeadingSupported,
		OrientationSupported:        lastWorkngSensorProps.OrientationSupported && ms.primaryProps.OrientationSupported,
	}

	return props, nil
}

func getReading[T any](ctx context.Context,
	ms *failoverMovementSensor,
	call common.Call,
	extra map[string]any, backups *common.Backups,
) (T, error) {
	ms.mu.Lock()
	defer ms.mu.Unlock()
	if ms.primary.UsePrimary() {
		reading, err := common.TryPrimary[T](ctx, ms.primary, extra, call)
		if err == nil {
			ms.lastWorkingSensor = ms.primaryMovementSensor
			return reading, nil
		}
	}
	var zero T

	// Primary failed, find a working sensor
	workingSensor, err := backups.GetWorkingSensor(ctx, extra)
	if err != nil {
		return zero, err
	}

	// Read from the backups last working sensor.
	// In the non-error case, the wrapper will never return its readings as nil.
	reading, err := common.TryReadingOrFail(ctx, ms.timeoutMs, workingSensor, call, extra)
	if err != nil {
		return zero, fmt.Errorf("all movement sensors failed: %w", err)
	}
	return any(reading).(T), nil
}

func (ms *failoverMovementSensor) getLastWorkingBackup(ctx context.Context, extra map[string]any) (movementsensor.MovementSensor, error) {
	// Primary failed, find a working sensor
	workingSensor, err := ms.backup.GetWorkingSensor(ctx, extra)
	if err != nil {
		return nil, fmt.Errorf("failed to find a working sensor: %w", err)
	}

	movs := workingSensor.(movementsensor.MovementSensor)

	if ms.lastWorkingSensor != movs {
		ms.lastWorkingSensor = movs
	}
	return movs, nil
}

func (ms *failoverMovementSensor) Close(context.Context) error {
	if ms.primary != nil {
		ms.primary.Close()
	}
	return nil
}<|MERGE_RESOLUTION|>--- conflicted
+++ resolved
@@ -1,8 +1,4 @@
-<<<<<<< HEAD
-// Package movementsensor implements movementsensor
-=======
 // Package failovermovementsensor implements a failover movement sensor
->>>>>>> fb87d9db
 package failovermovementsensor
 
 import (
@@ -81,9 +77,8 @@
 	}
 
 	s.primaryProps = primaryProps
-<<<<<<< HEAD
-
-	supportedCalls := s.constructPrimary(ctx, primaryProps)
+
+	supportedCalls := s.constructPrimary(ctx)
 
 	// create list of backups for all APIs
 	backups := []resource.Sensor{}
@@ -108,39 +103,8 @@
 		}
 
 		backups = append(backups, backup)
-		calls := createCalls(ctx, backup, props)
-		callsMap[backup] = calls
-
-=======
-
-	supportedCalls := s.constructPrimary(ctx)
-
-	// create list of backups for all APIs
-	backups := []resource.Sensor{}
-
-	callsMap := make(map[resource.Sensor][]common.Call)
-	// loop through list of backups and get properties.
-	for _, backup := range conf.Backups {
-		backup, err := movementsensor.FromDependencies(deps, backup)
-		// if we couldnt get the backup, log the error and get the next one.
-		if err != nil {
-			s.logger.Errorf(err.Error())
-			continue
-		}
-		props, err := backup.Properties(ctx, nil)
-		if err != nil {
-			s.logger.Errorf(err.Error())
-			continue
-		}
-
-		if primaryProps != props {
-			s.logger.Infof("backup %s has different properties than primary - consider using a merged movement sensor", backup.Name().ShortName())
-		}
-
-		backups = append(backups, backup)
 		calls := createCalls(props)
 		callsMap[backup] = calls
->>>>>>> fb87d9db
 	}
 
 	s.backup = common.CreateBackup(s.timeoutMs, backups, supportedCalls)
@@ -149,32 +113,15 @@
 	return s, nil
 }
 
-<<<<<<< HEAD
-func (ms *failoverMovementSensor) constructPrimary(ctx context.Context, primaryProps *movementsensor.Properties) []common.Call {
-	calls := createCalls(ctx, ms.primaryMovementSensor, ms.primaryProps)
-=======
 func (ms *failoverMovementSensor) constructPrimary(ctx context.Context) []common.Call {
 	calls := createCalls(ms.primaryProps)
->>>>>>> fb87d9db
 	ms.primary = common.CreatePrimary(ctx, ms.timeoutMs, ms.logger, ms.primaryMovementSensor, calls)
 	return calls
 }
 
 // createCalls is a helper function to create a list of API calls supported from the properties.
-<<<<<<< HEAD
-func createCalls(ctx context.Context, ms movementsensor.MovementSensor, props *movementsensor.Properties) []common.Call {
-	calls := []common.Call{common.ReadingsWrapper}
-
-	// accuracy is not in properties - if it doesn't error add it to the calls list
-	_, err := ms.Accuracy(ctx, nil)
-	if err != nil {
-		calls = append(calls, accuracyWrapper)
-	}
-
-=======
 func createCalls(props *movementsensor.Properties) []common.Call {
 	calls := []common.Call{common.ReadingsWrapper, accuracyWrapper}
->>>>>>> fb87d9db
 	if props.LinearVelocitySupported {
 		calls = append(calls, linearVelocityWrapper)
 	}
@@ -214,11 +161,7 @@
 
 	movs, err := ms.getLastWorkingBackup(ctx, extra)
 	if err != nil {
-<<<<<<< HEAD
-		return nil, math.NaN(), fmt.Errorf("failed to get posiiton: %w", err)
-=======
 		return nil, math.NaN(), fmt.Errorf("failed to get position: %w", err)
->>>>>>> fb87d9db
 	}
 
 	// get properties to determine if this API is supported on the next working backup.
@@ -278,10 +221,6 @@
 	// In the non-error case, the wrapper will never return its readings as nil.
 	reading, err := common.TryReadingOrFail(ctx, ms.timeoutMs, workingSensor, linearVelocityWrapper, extra)
 	if err != nil {
-<<<<<<< HEAD
-
-=======
->>>>>>> fb87d9db
 		return r3.Vector{}, nil
 	}
 
@@ -324,12 +263,8 @@
 		return spatialmath.AngularVelocity{}, err
 	}
 	if !props.LinearAccelerationSupported {
-<<<<<<< HEAD
-		return spatialmath.AngularVelocity{}, fmt.Errorf("next backup sensor %s does not support angular velocity", lastWorking.Name().ShortName())
-=======
 		return spatialmath.AngularVelocity{},
 			fmt.Errorf("next backup sensor %s does not support angular velocity", lastWorking.Name().ShortName())
->>>>>>> fb87d9db
 	}
 
 	// Read from the backups last working sensor.
@@ -344,10 +279,6 @@
 		return spatialmath.AngularVelocity{}, errors.New("all movement sensors failed to get angular velocity: type assertion failed")
 	}
 	return vel, nil
-<<<<<<< HEAD
-
-=======
->>>>>>> fb87d9db
 }
 
 func (ms *failoverMovementSensor) LinearAcceleration(ctx context.Context, extra map[string]any) (r3.Vector, error) {
