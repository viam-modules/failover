package common

import (
	"context"
	"sync"
	"time"

	"go.viam.com/rdk/logging"
	"go.viam.com/rdk/resource"
	rdkutils "go.viam.com/rdk/utils"
)

// Primary defines the primary sensor for the failover.
type Primary struct {
	workers         rdkutils.StoppableWorkers
	logger          logging.Logger
	primarySensor   resource.Sensor
	pollPrimaryChan chan bool
	timeout         int

	mu         sync.Mutex
	usePrimary bool

	calls []func(context.Context, resource.Sensor, map[string]any) (any, error)
}

func CreatePrimary(ctx context.Context, timeout int, logger logging.Logger, primarySensor resource.Sensor, calls []func(context.Context, resource.Sensor, map[string]any) (any, error)) *Primary {
	primary := &Primary{
		workers:         rdkutils.NewStoppableWorkers(),
		pollPrimaryChan: make(chan bool),
		usePrimary:      true,
		timeout:         timeout,
		primarySensor:   primarySensor,
		logger:          logger,
		calls:           calls,
	}

	// Start goroutine to check health of the primary sensor
	primary.PollPrimaryForHealth()

	// TryAllReadings to determine the health of the primary sensor and set the usePrimary flag accordingly.
	primary.TryAllReadings(ctx)

	return primary
}

func (p *Primary) UsePrimary() bool {
	p.mu.Lock()
	defer p.mu.Unlock()
	return p.usePrimary
}

func (p *Primary) setUsePrimary(val bool) {
	p.mu.Lock()
	defer p.mu.Unlock()
	p.usePrimary = val
}

// Check that all functions on primary are working, if not tell the goroutine to start polling for health and don't use the primary.
func (p *Primary) TryAllReadings(ctx context.Context) {
<<<<<<< HEAD
	p.mu.Lock()
	defer p.mu.Unlock()
	err := CallAllFunctions(ctx, p.primarySensor, p.timeout, nil, p.calls)
	if err != nil {
		p.logger.Warnf("primary sensor failed: %s", err.Error())
		p.UsePrimary = false
=======
	err := CallAllFunctions(ctx, p.primarySensor, p.timeout, nil, p.calls)
	if err != nil {
		p.logger.Warnf("primary sensor failed: %s", err.Error())
		p.setUsePrimary(false)
>>>>>>> efeefade
		p.pollPrimaryChan <- true
	}
}

// TryPrimary is a helper function to call a reading from the primary sensor and start polling if it fails.
func TryPrimary[T any](ctx context.Context, s *Primary, extra map[string]any, call func(context.Context, resource.Sensor, map[string]any) (any, error)) (T, error) {
	readings, err := TryReadingOrFail(ctx, s.timeout, s.primarySensor, call, extra)
	if err == nil {
		reading := any(readings).(T)
		return reading, nil
	}
	var zero T

	// upon error of the last working sensor, log the error.
	s.logger.Warnf("primary sensor failed: %s", err.Error())

	// If the primary failed, tell the goroutine to start checking the health.
	s.pollPrimaryChan <- true
	s.setUsePrimary(false)
	return zero, err
}

// PollPrimaryForHealth starts a goroutine and waits for data to come into the pollPrimaryChan.
// Then, it calls all APIs on the primary sensor until they are all successfull and updates the
// the UsePrimary flag.
func (p *Primary) PollPrimaryForHealth() {
	// poll every 10 ms.
	ticker := time.NewTicker(time.Millisecond * 10)
	p.workers.AddWorkers(func(ctx context.Context) {
		for {
			select {
			// wait for data to come into the channel before polling.
			case <-ctx.Done():
				return
			case <-p.pollPrimaryChan:
			}
			// label for loop so we can break out of it later.
		L:
			for {
				select {
				case <-ctx.Done():
					return
				case <-ticker.C:
					err := CallAllFunctions(ctx, p.primarySensor, p.timeout, nil, p.calls)
					// Primary succeeded, set flag to true
					if err == nil {
						p.setUsePrimary(true)
						break L
					}
				}
			}
		}
	})
}

func (p *Primary) Close() {
	close(p.pollPrimaryChan)
	if p.workers != nil {
		p.workers.Stop()
	}
}<|MERGE_RESOLUTION|>--- conflicted
+++ resolved
@@ -58,19 +58,10 @@
 
 // Check that all functions on primary are working, if not tell the goroutine to start polling for health and don't use the primary.
 func (p *Primary) TryAllReadings(ctx context.Context) {
-<<<<<<< HEAD
-	p.mu.Lock()
-	defer p.mu.Unlock()
-	err := CallAllFunctions(ctx, p.primarySensor, p.timeout, nil, p.calls)
-	if err != nil {
-		p.logger.Warnf("primary sensor failed: %s", err.Error())
-		p.UsePrimary = false
-=======
 	err := CallAllFunctions(ctx, p.primarySensor, p.timeout, nil, p.calls)
 	if err != nil {
 		p.logger.Warnf("primary sensor failed: %s", err.Error())
 		p.setUsePrimary(false)
->>>>>>> efeefade
 		p.pollPrimaryChan <- true
 	}
 }
