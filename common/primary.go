package common

import (
	"context"
	"sync"
	"time"

	"go.viam.com/rdk/logging"
	"go.viam.com/rdk/resource"
	rdkutils "go.viam.com/rdk/utils"
)

// Primary defines the primary sensor for the failover.
type Primary struct {
	workers         rdkutils.StoppableWorkers
	logger          logging.Logger
	primarySensor   resource.Sensor
	pollPrimaryChan chan bool
	timeout         int

	mu         sync.Mutex
	usePrimary bool

	calls []Call
}

<<<<<<< HEAD
func CreatePrimary(ctx context.Context, timeout int, logger logging.Logger, primarySensor resource.Sensor, calls []Call) *Primary {
=======
func CreatePrimary(ctx context.Context,
	timeout int,
	logger logging.Logger,
	primarySensor resource.Sensor,
	calls []func(context.Context, resource.Sensor, map[string]any) (any, error),
) *Primary {
>>>>>>> a7981bbc
	primary := &Primary{
		workers:         rdkutils.NewStoppableWorkers(),
		pollPrimaryChan: make(chan bool),
		usePrimary:      true,
		timeout:         timeout,
		primarySensor:   primarySensor,
		logger:          logger,
		calls:           calls,
	}

	// Start goroutine to check health of the primary sensor
	primary.PollPrimaryForHealth()

	// TryAllReadings to determine the health of the primary sensor and set the usePrimary flag accordingly.
	primary.TryAllReadings(ctx)

	return primary
}

func (p *Primary) UsePrimary() bool {
	p.mu.Lock()
	defer p.mu.Unlock()
	return p.usePrimary
}

func (p *Primary) setUsePrimary(val bool) {
	p.mu.Lock()
	defer p.mu.Unlock()
	p.usePrimary = val
}

// TryAllReadings checks that all functions on primary are working,
// if not tell the goroutine to start polling for health and don't use the primary.
func (p *Primary) TryAllReadings(ctx context.Context) {
	err := CallAllFunctions(ctx, p.primarySensor, p.timeout, nil, p.calls)
	if err != nil {
		p.logger.Warnf("primary sensor failed: %s", err.Error())
		p.setUsePrimary(false)
		p.pollPrimaryChan <- true
	}
}

// TryPrimary is a helper function to call a reading from the primary sensor and start polling if it fails.
<<<<<<< HEAD
func TryPrimary[T any](ctx context.Context, s *Primary, extra map[string]any, call Call) (T, error) {
=======
func TryPrimary[T any](ctx context.Context,
	s *Primary,
	extra map[string]any,
	call func(context.Context, resource.Sensor, map[string]any) (any, error),
) (T, error) {
>>>>>>> a7981bbc
	readings, err := TryReadingOrFail(ctx, s.timeout, s.primarySensor, call, extra)
	if err == nil {
		reading := any(readings).(T)
		return reading, nil
	}
	var zero T

	// upon error of the last working sensor, log the error.
	s.logger.Warnf("primary sensor failed: %s", err.Error())

	// If the primary failed, tell the goroutine to start checking the health.
	s.pollPrimaryChan <- true
	s.setUsePrimary(false)
	return zero, err
}

// PollPrimaryForHealth starts a goroutine and waits for data to come into the pollPrimaryChan.
<<<<<<< HEAD
// Then, it calls all APIs on the primary sensor until they are all successfull and updates the
=======
// Then, it calls all APIs on the primary sensor until they are all successful and updates the
>>>>>>> a7981bbc
// UsePrimary flag.
func (p *Primary) PollPrimaryForHealth() {
	// poll every 100 ms.
	ticker := time.NewTicker(time.Millisecond * 100)
	p.workers.AddWorkers(func(ctx context.Context) {
		for {
			select {
			// wait for data to come into the channel before polling.
			case <-ctx.Done():
				return
			case <-p.pollPrimaryChan:
			}
			// label for loop so we can break out of it later.
		L:
			for {
				select {
				case <-ctx.Done():
					return
				case <-ticker.C:
					err := CallAllFunctions(ctx, p.primarySensor, p.timeout, nil, p.calls)
					// Primary succeeded, set flag to true
					if err == nil {
						p.setUsePrimary(true)
						break L
					}
				}
			}
		}
	})
}

func (p *Primary) Close() {
	close(p.pollPrimaryChan)
	if p.workers != nil {
		p.workers.Stop()
	}
}<|MERGE_RESOLUTION|>--- conflicted
+++ resolved
@@ -24,16 +24,12 @@
 	calls []Call
 }
 
-<<<<<<< HEAD
-func CreatePrimary(ctx context.Context, timeout int, logger logging.Logger, primarySensor resource.Sensor, calls []Call) *Primary {
-=======
 func CreatePrimary(ctx context.Context,
 	timeout int,
 	logger logging.Logger,
 	primarySensor resource.Sensor,
-	calls []func(context.Context, resource.Sensor, map[string]any) (any, error),
+	calls []Call,
 ) *Primary {
->>>>>>> a7981bbc
 	primary := &Primary{
 		workers:         rdkutils.NewStoppableWorkers(),
 		pollPrimaryChan: make(chan bool),
@@ -77,15 +73,11 @@
 }
 
 // TryPrimary is a helper function to call a reading from the primary sensor and start polling if it fails.
-<<<<<<< HEAD
-func TryPrimary[T any](ctx context.Context, s *Primary, extra map[string]any, call Call) (T, error) {
-=======
 func TryPrimary[T any](ctx context.Context,
 	s *Primary,
 	extra map[string]any,
-	call func(context.Context, resource.Sensor, map[string]any) (any, error),
+	call Call,
 ) (T, error) {
->>>>>>> a7981bbc
 	readings, err := TryReadingOrFail(ctx, s.timeout, s.primarySensor, call, extra)
 	if err == nil {
 		reading := any(readings).(T)
@@ -103,11 +95,7 @@
 }
 
 // PollPrimaryForHealth starts a goroutine and waits for data to come into the pollPrimaryChan.
-<<<<<<< HEAD
-// Then, it calls all APIs on the primary sensor until they are all successfull and updates the
-=======
 // Then, it calls all APIs on the primary sensor until they are all successful and updates the
->>>>>>> a7981bbc
 // UsePrimary flag.
 func (p *Primary) PollPrimaryForHealth() {
 	// poll every 100 ms.
