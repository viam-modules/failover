--- conflicted
+++ resolved
@@ -71,12 +71,10 @@
 ) ReadingsResult {
 	reading, err := call(ctx, s, extra)
 
-	result := ReadingsResult{
+	return ReadingsResult{
 		readings: reading,
 		err:      err,
 	}
-
-	return result
 
 }
 
@@ -88,12 +86,8 @@
 	extra map[string]any) (
 	K, error,
 ) {
-<<<<<<< HEAD
 	cancelCtx, cancel := context.WithCancel(ctx)
 	resultChan := make(chan ReadingsResult)
-=======
-	resultChan := make(chan ReadingsResult, 1)
->>>>>>> fb87d9db
 	var zero K
 	go func() {
 		select {
