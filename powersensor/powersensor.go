--- conflicted
+++ resolved
@@ -4,11 +4,10 @@
 import (
 	"context"
 	"errors"
+	"failover/common"
 	"fmt"
 	"math"
 	"sync"
-
-	"failover/common"
 
 	"go.viam.com/rdk/components/powersensor"
 	"go.viam.com/rdk/logging"
@@ -37,17 +36,11 @@
 	timeout int
 }
 
-<<<<<<< HEAD
-func newFailoverPowerSensor(ctx context.Context, deps resource.Dependencies, conf resource.Config, logger logging.Logger) (
-	powersensor.PowerSensor, error,
-) {
-=======
 func newFailoverPowerSensor(ctx context.Context,
 	deps resource.Dependencies,
 	conf resource.Config,
 	logger logging.Logger,
 ) (powersensor.PowerSensor, error) {
->>>>>>> a7981bbc
 	config, err := resource.NativeConfig[common.Config](conf)
 	if err != nil {
 		return nil, err
@@ -79,13 +72,7 @@
 		backups = append(backups, backup)
 	}
 
-<<<<<<< HEAD
 	calls := []common.Call{voltageWrapper, currentWrapper, powerWrapper, common.ReadingsWrapper}
-=======
-	calls := []func(context.Context, resource.Sensor, map[string]any) (any, error){
-		voltageWrapper, currentWrapper, powerWrapper, common.ReadingsWrapper,
-	}
->>>>>>> a7981bbc
 	ps.primary = common.CreatePrimary(ctx, ps.timeout, logger, primary, calls)
 	ps.backups = common.CreateBackup(ps.timeout, backups, calls)
 
