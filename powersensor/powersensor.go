--- conflicted
+++ resolved
@@ -37,17 +37,11 @@
 	timeout int
 }
 
-<<<<<<< HEAD
-func newFailoverPowerSensor(ctx context.Context, deps resource.Dependencies, conf resource.Config, logger logging.Logger) (
-	powersensor.PowerSensor, error,
-) {
-=======
 func newFailoverPowerSensor(ctx context.Context,
 	deps resource.Dependencies,
 	conf resource.Config,
 	logger logging.Logger,
 ) (powersensor.PowerSensor, error) {
->>>>>>> fb87d9db
 	config, err := resource.NativeConfig[common.Config](conf)
 	if err != nil {
 		return nil, err
