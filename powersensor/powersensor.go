--- conflicted
+++ resolved
@@ -109,15 +109,7 @@
 	readings, err := common.TryReadingOrFail(ctx, ps.timeout, ps.lastWorkingSensor, voltageWrapper, extra)
 
 	if err == nil {
-<<<<<<< HEAD
-		voltageVals, ok := readings.(voltageVals)
-		if !ok {
-			return 0, false, errors.New("voltage reading failed type assertion")
-		}
-		return voltageVals.volts, voltageVals.isAc, nil
-=======
 		return readings.volts, readings.isAc, nil
->>>>>>> 6dbc46b5
 	}
 
 	// upon error of the last working sensor, log the error.
@@ -135,15 +127,7 @@
 		return 0, false, errors.New("all power sensors failed to get voltage")
 	}
 
-<<<<<<< HEAD
-	voltageVals, ok := readings.(voltageVals)
-	if !ok {
-		return 0, false, errors.New("voltage reading failed type assertion")
-	}
-	return voltageVals.volts, voltageVals.isAc, nil
-=======
 	return readings.volts, readings.isAc, nil
->>>>>>> 6dbc46b5
 
 }
 
@@ -152,17 +136,8 @@
 	ps.mu.Lock()
 	defer ps.mu.Unlock()
 	// Poll the last sensor we know is working
-<<<<<<< HEAD
-	readings, err := common.TryReadingOrFail(ctx, ps.timeout, ps.lastWorkingSensor, currentWrapper, extra)
-	if err == nil {
-		currentVals, ok := readings.(currentVals)
-		if !ok {
-			return 0, false, errors.New("current reading failed type assertion")
-		}
-=======
 	currentVals, err := common.TryReadingOrFail(ctx, ps.timeout, ps.lastWorkingSensor, currentWrapper, extra)
 	if err == nil {
->>>>>>> 6dbc46b5
 		return currentVals.amps, currentVals.isAc, nil
 	}
 
@@ -176,21 +151,10 @@
 	default:
 	}
 
-<<<<<<< HEAD
-	readings, err = tryBackups(ctx, ps, currentWrapper, extra)
+	currentVals, err = tryBackups(ctx, ps, currentWrapper, extra)
 	if err != nil {
 		return 0, false, errors.New("all power sensors failed to get current")
 	}
-	currentVals, ok := readings.(currentVals)
-	if !ok {
-		return 0, false, errors.New("current reading failed type assertion")
-	}
-=======
-	currentVals, err = tryBackups(ctx, ps, currentWrapper, extra)
-	if err != nil {
-		return 0, false, errors.New("all power sensors failed to get current")
-	}
->>>>>>> 6dbc46b5
 	return currentVals.amps, currentVals.isAc, nil
 }
 
@@ -200,17 +164,8 @@
 	defer ps.mu.Unlock()
 
 	// Poll the last sensor we know is working
-<<<<<<< HEAD
-	readings, err := common.TryReadingOrFail(ctx, ps.timeout, ps.lastWorkingSensor, powerWrapper, extra)
-	if err == nil {
-		watts, ok := readings.(float64)
-		if !ok {
-			return 0, errors.New("power reading failed type assertion")
-		}
-=======
 	watts, err := common.TryReadingOrFail(ctx, ps.timeout, ps.lastWorkingSensor, powerWrapper, extra)
 	if err == nil {
->>>>>>> 6dbc46b5
 		return watts, nil
 	}
 	// upon error of the last working sensor, log the error.
@@ -223,21 +178,10 @@
 	default:
 	}
 
-<<<<<<< HEAD
-	readings, err = tryBackups(ctx, ps, powerWrapper, extra)
+	watts, err = tryBackups(ctx, ps, powerWrapper, extra)
 	if err != nil {
 		return 0, errors.New("all power sensors failed to get power")
 	}
-	watts, ok := readings.(float64)
-	if !ok {
-		return 0, errors.New("power reading failed type assertion")
-	}
-=======
-	watts, err = tryBackups(ctx, ps, powerWrapper, extra)
-	if err != nil {
-		return 0, errors.New("all power sensors failed to get power")
-	}
->>>>>>> 6dbc46b5
 	return watts, nil
 }
 
@@ -249,15 +193,9 @@
 	readings, err := common.TryReadingOrFail(ctx, ps.timeout, ps.lastWorkingSensor, common.ReadingsWrapper, extra)
 
 	if err == nil {
-<<<<<<< HEAD
-		readings, ok := readings.(map[string]interface{})
-		if !ok {
-			return nil, errors.New("failed")
-=======
 		readings, ok := readings.(map[string]any)
 		if !ok {
 			return nil, errors.New("readings failed type assertion")
->>>>>>> 6dbc46b5
 		}
 		return readings, nil
 	}
@@ -276,15 +214,9 @@
 	if err != nil {
 		return nil, errors.New("all power sensors failed to get readings")
 	}
-<<<<<<< HEAD
-	readingsMap, ok := readings.(map[string]interface{})
-	if !ok {
-		return nil, errors.New("failed")
-=======
 	readingsMap, ok := readings.(map[string]any)
 	if !ok {
 		return nil, errors.New("readings failed type assertion")
->>>>>>> 6dbc46b5
 	}
 	return readingsMap, nil
 
