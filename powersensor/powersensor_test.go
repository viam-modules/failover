package failoverpowersensor

import (
	"context"
	"errors"
	"failover/common"
	"runtime"
	"testing"
	"time"

<<<<<<< HEAD
	"go.viam.com/test"
	"go.viam.com/utils"

=======
>>>>>>> fb87d9db
	"go.viam.com/rdk/components/powersensor"
	"go.viam.com/rdk/logging"
	"go.viam.com/rdk/resource"
	"go.viam.com/rdk/testutils/inject"
	"go.viam.com/test"
)

const (
	primaryName = "primary"
	backup1Name = "backup1"
	backup2Name = "backup2"
)

var errTest = errors.New("error")

var config = resource.Config{
	Name: "failover",
	ConvertedAttributes: common.Config{
		Primary: "primary",
		Backups: []string{"backup1", "backup2"},
		Timeout: 1,
	},
}

type testPowerSensors struct {
	primary *inject.PowerSensor
	backup1 *inject.PowerSensor
	backup2 *inject.PowerSensor
}

func setup(t *testing.T) (testPowerSensors, resource.Dependencies) {
	t.Helper()

	deps := make(resource.Dependencies)
	powerSensors := testPowerSensors{}

	powerSensors.primary = inject.NewPowerSensor(primaryName)
	powerSensors.backup1 = inject.NewPowerSensor(backup1Name)
	powerSensors.backup2 = inject.NewPowerSensor(backup2Name)

	deps[powersensor.Named(primaryName)] = powerSensors.primary
	deps[powersensor.Named(backup1Name)] = powerSensors.backup1
	deps[powersensor.Named(backup2Name)] = powerSensors.backup2

	// Define defaults for the inject functions, these will be overridden in the tests.
	powerSensors.primary.VoltageFunc = func(ctx context.Context, extra map[string]any) (float64, bool, error) {
		return 1, false, nil
	}

	powerSensors.backup1.VoltageFunc = func(ctx context.Context, extra map[string]any) (float64, bool, error) {
		return 2, false, nil
	}
	powerSensors.backup2.VoltageFunc = func(ctx context.Context, extra map[string]any) (float64, bool, error) {
		return 3, false, nil
	}

	powerSensors.primary.CurrentFunc = func(ctx context.Context, extra map[string]any) (float64, bool, error) {
		return 4, false, nil
	}

	powerSensors.backup1.CurrentFunc = func(ctx context.Context, extra map[string]any) (float64, bool, error) {
		return 5, false, nil
	}
	powerSensors.backup2.CurrentFunc = func(ctx context.Context, extra map[string]any) (float64, bool, error) {
		return 6, false, nil
	}

	powerSensors.primary.PowerFunc = func(ctx context.Context, extra map[string]any) (float64, error) {
		return 7, nil
	}

	powerSensors.backup1.PowerFunc = func(ctx context.Context, extra map[string]any) (float64, error) {
		return 8, nil
	}
	powerSensors.backup2.PowerFunc = func(ctx context.Context, extra map[string]any) (float64, error) {
		return 9, nil
	}

	powerSensors.primary.ReadingsFunc = func(ctx context.Context, extra map[string]any) (map[string]any, error) {
		return map[string]any{"foo": 1}, nil
	}

	powerSensors.backup1.ReadingsFunc = func(ctx context.Context, extra map[string]any) (map[string]any, error) {
		return map[string]any{"foo": 2}, nil
	}
	powerSensors.backup2.ReadingsFunc = func(ctx context.Context, extra map[string]any) (map[string]any, error) {
		return map[string]any{"foo": 3}, nil
	}

	return powerSensors, deps
}

func TestNewFailoverPowerSensor(t *testing.T) {
	logger := logging.NewTestLogger(t)
	ctx := context.Background()
	_, deps := setup(t)

	tests := []struct {
		name        string
		deps        resource.Dependencies
		expectedErr error
	}{
		{
			name: "A valid config should successfully create failover power sensor",
			deps: deps,
		},
		{
			name:        "config without dependencies should error",
			expectedErr: errors.New("Resource missing from dependencies"),
		},
	}

	for _, tc := range tests {
		t.Run(tc.name, func(t *testing.T) {
			s, err := newFailoverPowerSensor(ctx, tc.deps, config, logger)
			if tc.expectedErr != nil {
				test.That(t, err, test.ShouldNotBeNil)
				test.That(t, err.Error(), test.ShouldContainSubstring, tc.expectedErr.Error())
			} else {
				test.That(t, err, test.ShouldBeNil)
				test.That(t, s, test.ShouldNotBeNil)
				test.That(t, s.Name(), test.ShouldResemble, config.ResourceName())
				fs := s.(*failoverPowerSensor)
				test.That(t, fs.primary, test.ShouldNotBeNil)
				test.That(t, fs.timeout, test.ShouldEqual, 1)
			}
		})
	}
}

func TestPower(t *testing.T) {
	logger := logging.NewTestLogger(t)
	ctx := context.Background()
	sensors, deps := setup(t)

	tests := []struct {
		name string

		primaryPower       float64
		backup1Power       float64
		backup2Power       float64
		expectedPower      float64
		primaryErr         error
		backup1Err         error
		backup2Err         error
		expectErr          bool
		primaryTimeSeconds int
	}{
		{
			name:          "if the primary succeeds, should return primary reading",
			primaryPower:  2.4,
			backup1Power:  3,
			backup2Power:  4,
			expectedPower: 2.4,
			expectErr:     false,
		},
		{
			name:          "if the primary fails, backup1 is returned",
			primaryPower:  2.4,
			primaryErr:    errTest,
			backup1Power:  3,
			backup2Power:  4,
			expectedPower: 3,
		},
		{
			name:          "if primary and backup1 fail, backup2 is returned",
			primaryErr:    errTest,
			backup1Err:    errTest,
			expectErr:     false,
			primaryPower:  2.4,
			backup1Power:  3,
			backup2Power:  4,
			expectedPower: 4,
		},
		{
			name:               "a reading should timeout after default of 1 second",
			primaryTimeSeconds: 2,
			primaryPower:       2.4,
			backup1Power:       3,
			expectedPower:      3,
			expectErr:          false,
		},
		{
			name:       "if all sensors error, return error",
			primaryErr: errTest,
			backup1Err: errTest,
			backup2Err: errTest,
			expectErr:  true,
		},
	}

	for _, tc := range tests {
		goRoutinesStart := runtime.NumGoroutine()

		sensors.primary.PowerFunc = func(ctx context.Context, extra map[string]any) (float64, error) {
			if !utils.SelectContextOrWait(ctx, time.Duration(tc.primaryTimeSeconds)*time.Second) {
				return 0, errors.New("timed out")
			}
			return tc.primaryPower, tc.primaryErr
		}

		sensors.backup1.PowerFunc = func(ctx context.Context, extra map[string]any) (float64, error) {
			return tc.backup1Power, tc.backup1Err
		}
		sensors.backup2.PowerFunc = func(ctx context.Context, extra map[string]any) (float64, error) {
			return tc.backup2Power, tc.backup2Err
		}

		s, err := newFailoverPowerSensor(ctx, deps, config, logger)
		test.That(t, err, test.ShouldBeNil)

		watts, err := s.Power(ctx, nil)

		if tc.expectErr {
			test.That(t, err, test.ShouldNotBeNil)
			test.That(t, err.Error(), test.ShouldContainSubstring, "all power sensors failed to get power")
		} else {
			test.That(t, err, test.ShouldBeNil)
			test.That(t, watts, test.ShouldEqual, tc.expectedPower)
		}

		err = s.Close(ctx)
		test.That(t, err, test.ShouldBeNil)
		// Check how many routines are still running to ensure there are no leaks from power sensor.
		goRoutinesEnd := runtime.NumGoroutine()
		test.That(t, goRoutinesStart, test.ShouldEqual, goRoutinesEnd)
	}
}

func TestCurrent(t *testing.T) {
	logger := logging.NewTestLogger(t)
	ctx := context.Background()
	sensors, deps := setup(t)

	tests := []struct {
		name string

		primaryCurrent     float64
		backup1Current     float64
		backup2Current     float64
		expectedCurrent    float64
		primaryErr         error
		backup1Err         error
		backup2Err         error
		expectErr          bool
		primaryTimeSeconds int
	}{
		{
			name:            "if the primary succeeds, should return primary reading",
			primaryCurrent:  2.4,
			backup1Current:  3,
			backup2Current:  4,
			expectedCurrent: 2.4,
			expectErr:       false,
		},
		{
			name:            "if the primary fails, backup1 is returned",
			primaryCurrent:  2.4,
			primaryErr:      errTest,
			backup1Current:  3,
			backup2Current:  4,
			expectedCurrent: 3,
		},
		{
			name:            "if primary and backup1 fail, backup2 is returned",
			primaryErr:      errTest,
			backup1Err:      errTest,
			expectErr:       false,
			primaryCurrent:  2.4,
			backup1Current:  3,
			backup2Current:  4,
			expectedCurrent: 4,
		},
		{
			name:               "a reading should timeout after default of 1 second",
			primaryTimeSeconds: 2,
			primaryCurrent:     2.4,
			backup1Current:     3,
			expectedCurrent:    3,
			expectErr:          false,
		},
		{
			name:       "if all sensors error, return error",
			primaryErr: errTest,
			backup1Err: errTest,
			backup2Err: errTest,
			expectErr:  true,
		},
	}

	for _, tc := range tests {
		// Check how many goroutines are running before we create the power sensor to compare at the end.
		goRoutinesStart := runtime.NumGoroutine()

		sensors.primary.CurrentFunc = func(ctx context.Context, extra map[string]any) (float64, bool, error) {
			if !utils.SelectContextOrWait(ctx, time.Duration(tc.primaryTimeSeconds)*time.Second) {
				return 0, false, errors.New("timed out")
			}
			return tc.primaryCurrent, false, tc.primaryErr
		}

		sensors.backup1.CurrentFunc = func(ctx context.Context, extra map[string]any) (float64, bool, error) {
			return tc.backup1Current, false, tc.backup1Err
		}
		sensors.backup2.CurrentFunc = func(ctx context.Context, extra map[string]any) (float64, bool, error) {
			return tc.backup2Current, false, tc.backup2Err
		}
		s, err := newFailoverPowerSensor(ctx, deps, config, logger)
		test.That(t, err, test.ShouldBeNil)
		amps, ac, err := s.Current(ctx, nil)

		if tc.expectErr {
			test.That(t, err, test.ShouldNotBeNil)
			test.That(t, err.Error(), test.ShouldContainSubstring, "all power sensors failed to get current")
		} else {
			test.That(t, err, test.ShouldBeNil)
			test.That(t, amps, test.ShouldEqual, tc.expectedCurrent)
			test.That(t, ac, test.ShouldEqual, false)
		}

		err = s.Close(ctx)
		test.That(t, err, test.ShouldBeNil)
		// Check how many routines are still running to ensure there are no leaks from power sensor.
		goRoutinesEnd := runtime.NumGoroutine()
		test.That(t, goRoutinesStart, test.ShouldEqual, goRoutinesEnd)
	}
}

func TestVoltage(t *testing.T) {
	logger := logging.NewTestLogger(t)
	ctx := context.Background()
	sensors, deps := setup(t)

	tests := []struct {
		name string

		primaryVoltage     float64
		backup1Voltage     float64
		backup2Voltage     float64
		expectedVoltage    float64
		primaryErr         error
		backup1Err         error
		backup2Err         error
		expectErr          bool
		primaryTimeSeconds int
	}{
		{
			name:            "if the primary succeeds, should return primary reading",
			primaryVoltage:  2.4,
			backup1Voltage:  3,
			backup2Voltage:  4,
			expectedVoltage: 2.4,
			expectErr:       false,
		},
		{
			name:            "if the primary fails, backup1 is returned",
			primaryVoltage:  2.4,
			primaryErr:      errTest,
			backup1Voltage:  3,
			backup2Voltage:  4,
			expectedVoltage: 3,
		},
		{
			name:            "if primary and backup1 fail, backup2 is returned",
			primaryErr:      errTest,
			backup1Err:      errTest,
			expectErr:       false,
			primaryVoltage:  2.4,
			backup1Voltage:  3,
			backup2Voltage:  4,
			expectedVoltage: 4,
		},
		{
			name:               "a reading should timeout after default of 1 second",
			primaryTimeSeconds: 2,
			primaryVoltage:     2.4,
			backup1Voltage:     3,
			expectedVoltage:    3,
			expectErr:          false,
		},
		{
			name:       "if all sensors error, return error",
			primaryErr: errTest,
			backup1Err: errTest,
			backup2Err: errTest,
			expectErr:  true,
		},
	}

	for _, tc := range tests {
		// Check how many goroutines are running before we create the power sensor to compare at the end.
		goRoutinesStart := runtime.NumGoroutine()

		sensors.primary.VoltageFunc = func(ctx context.Context, extra map[string]any) (float64, bool, error) {
			if !utils.SelectContextOrWait(ctx, time.Duration(tc.primaryTimeSeconds)*time.Second) {
				return 0, false, errors.New("timed out")
			}
			return tc.primaryVoltage, false, tc.primaryErr
		}

		sensors.backup1.VoltageFunc = func(ctx context.Context, extra map[string]any) (float64, bool, error) {
			return tc.backup1Voltage, false, tc.backup1Err
		}
		sensors.backup2.VoltageFunc = func(ctx context.Context, extra map[string]any) (float64, bool, error) {
			return tc.backup2Voltage, false, tc.backup2Err
		}

		s, err := newFailoverPowerSensor(ctx, deps, config, logger)
		test.That(t, err, test.ShouldBeNil)

		volts, ac, err := s.Voltage(ctx, nil)

		if tc.expectErr {
			test.That(t, err, test.ShouldNotBeNil)
			test.That(t, err.Error(), test.ShouldContainSubstring, "all power sensors failed to get voltage")
		} else {
			test.That(t, err, test.ShouldBeNil)
			test.That(t, volts, test.ShouldEqual, tc.expectedVoltage)
			test.That(t, ac, test.ShouldEqual, false)
		}

		err = s.Close(ctx)
		test.That(t, err, test.ShouldBeNil)
		// Check how many routines are still running to ensure there are no leaks from power sensor.
		goRoutinesEnd := runtime.NumGoroutine()
		test.That(t, goRoutinesStart, test.ShouldEqual, goRoutinesEnd)
	}
}

func TestReadings(t *testing.T) {
	logger := logging.NewTestLogger(t)
	ctx := context.Background()
	sensors, deps := setup(t)

	tests := []struct {
		name string

		primaryReading     map[string]any
		primaryErr         error
		backup1Reading     map[string]any
		backup1Err         error
		backup2Reading     map[string]any
		backup2Err         error
		expectedReading    map[string]any
		primaryTimeSeconds int
		expectErr          bool
	}{
		{
			name:            "if the primary succeeds, should return primary reading",
			primaryReading:  map[string]any{"primary_reading": 1},
			backup1Reading:  map[string]any{"a": 1},
			expectedReading: map[string]any{"primary_reading": 1},
		},
		{
			name:            "if the primary fails, backup1 is returned",
			primaryReading:  nil,
			primaryErr:      errTest,
			backup1Reading:  map[string]any{"a": 1},
			expectedReading: map[string]any{"a": 1},
			expectErr:       false,
		},
		{
			name:            "if primary and backup1 fail, backup2 is returned",
			primaryErr:      errTest,
			backup1Err:      errTest,
			backup2Reading:  map[string]any{"a": 2},
			expectedReading: map[string]any{"a": 2},
			expectErr:       false,
		},
		{
			name:               "a reading should timeout after default of 1 second",
			primaryTimeSeconds: 2,
			primaryReading:     map[string]any{"a": 1},
			backup1Reading:     map[string]any{"a": 2},
			expectedReading:    map[string]any{"a": 2},
			expectErr:          false,
		},
		{
			name:       "if all sensors error, return error",
			primaryErr: errTest,
			backup1Err: errTest,
			backup2Err: errTest,
			expectErr:  true,
		},
	}

	for _, tc := range tests {
		// Check how many goroutines are running before we create the power sensor to compare at the end.
		goRoutinesStart := runtime.NumGoroutine()

		sensors.primary.ReadingsFunc = func(ctx context.Context, extra map[string]any) (map[string]any, error) {
			if !utils.SelectContextOrWait(ctx, time.Duration(tc.primaryTimeSeconds)*time.Second) {
				return map[string]any{}, errors.New("timed out")
			}
			return tc.primaryReading, tc.primaryErr
		}

		sensors.backup1.ReadingsFunc = func(ctx context.Context, extra map[string]any) (map[string]any, error) {
			return tc.backup1Reading, tc.backup1Err
		}
		sensors.backup2.ReadingsFunc = func(ctx context.Context, extra map[string]any) (map[string]any, error) {
			return tc.backup2Reading, tc.backup2Err
		}

		s, err := newFailoverPowerSensor(ctx, deps, config, logger)
		test.That(t, err, test.ShouldBeNil)

		reading, err := s.Readings(ctx, nil)

		if tc.expectErr {
			test.That(t, err, test.ShouldNotBeNil)
			test.That(t, err.Error(), test.ShouldContainSubstring, "all power sensors failed to get readings")
		} else {
			test.That(t, err, test.ShouldBeNil)
			test.That(t, reading, test.ShouldResemble, tc.expectedReading)
		}

		err = s.Close(ctx)
		test.That(t, err, test.ShouldBeNil)
		// Check how many routines are still running to ensure there are no leaks from power sensor.
		goRoutinesEnd := runtime.NumGoroutine()
		test.That(t, goRoutinesStart, test.ShouldEqual, goRoutinesEnd)
	}
}<|MERGE_RESOLUTION|>--- conflicted
+++ resolved
@@ -8,12 +8,6 @@
 	"testing"
 	"time"
 
-<<<<<<< HEAD
-	"go.viam.com/test"
-	"go.viam.com/utils"
-
-=======
->>>>>>> fb87d9db
 	"go.viam.com/rdk/components/powersensor"
 	"go.viam.com/rdk/logging"
 	"go.viam.com/rdk/resource"
@@ -190,7 +184,7 @@
 		},
 		{
 			name:               "a reading should timeout after default of 1 second",
-			primaryTimeSeconds: 2,
+			primaryTimeSeconds: 1,
 			primaryPower:       2.4,
 			backup1Power:       3,
 			expectedPower:      3,
@@ -209,9 +203,7 @@
 		goRoutinesStart := runtime.NumGoroutine()
 
 		sensors.primary.PowerFunc = func(ctx context.Context, extra map[string]any) (float64, error) {
-			if !utils.SelectContextOrWait(ctx, time.Duration(tc.primaryTimeSeconds)*time.Second) {
-				return 0, errors.New("timed out")
-			}
+			time.Sleep(time.Duration(tc.primaryTimeSeconds) * time.Second)
 			return tc.primaryPower, tc.primaryErr
 		}
 
@@ -237,6 +229,7 @@
 
 		err = s.Close(ctx)
 		test.That(t, err, test.ShouldBeNil)
+		time.Sleep(1 * time.Second)
 		// Check how many routines are still running to ensure there are no leaks from power sensor.
 		goRoutinesEnd := runtime.NumGoroutine()
 		test.That(t, goRoutinesStart, test.ShouldEqual, goRoutinesEnd)
@@ -289,7 +282,7 @@
 		},
 		{
 			name:               "a reading should timeout after default of 1 second",
-			primaryTimeSeconds: 2,
+			primaryTimeSeconds: 1,
 			primaryCurrent:     2.4,
 			backup1Current:     3,
 			expectedCurrent:    3,
@@ -309,9 +302,7 @@
 		goRoutinesStart := runtime.NumGoroutine()
 
 		sensors.primary.CurrentFunc = func(ctx context.Context, extra map[string]any) (float64, bool, error) {
-			if !utils.SelectContextOrWait(ctx, time.Duration(tc.primaryTimeSeconds)*time.Second) {
-				return 0, false, errors.New("timed out")
-			}
+			time.Sleep(time.Duration(tc.primaryTimeSeconds) * time.Second)
 			return tc.primaryCurrent, false, tc.primaryErr
 		}
 
@@ -336,6 +327,7 @@
 
 		err = s.Close(ctx)
 		test.That(t, err, test.ShouldBeNil)
+		time.Sleep(1 * time.Second)
 		// Check how many routines are still running to ensure there are no leaks from power sensor.
 		goRoutinesEnd := runtime.NumGoroutine()
 		test.That(t, goRoutinesStart, test.ShouldEqual, goRoutinesEnd)
@@ -388,7 +380,7 @@
 		},
 		{
 			name:               "a reading should timeout after default of 1 second",
-			primaryTimeSeconds: 2,
+			primaryTimeSeconds: 1,
 			primaryVoltage:     2.4,
 			backup1Voltage:     3,
 			expectedVoltage:    3,
@@ -408,9 +400,7 @@
 		goRoutinesStart := runtime.NumGoroutine()
 
 		sensors.primary.VoltageFunc = func(ctx context.Context, extra map[string]any) (float64, bool, error) {
-			if !utils.SelectContextOrWait(ctx, time.Duration(tc.primaryTimeSeconds)*time.Second) {
-				return 0, false, errors.New("timed out")
-			}
+			time.Sleep(time.Duration(tc.primaryTimeSeconds) * time.Second)
 			return tc.primaryVoltage, false, tc.primaryErr
 		}
 
@@ -437,6 +427,7 @@
 
 		err = s.Close(ctx)
 		test.That(t, err, test.ShouldBeNil)
+		time.Sleep(1 * time.Second)
 		// Check how many routines are still running to ensure there are no leaks from power sensor.
 		goRoutinesEnd := runtime.NumGoroutine()
 		test.That(t, goRoutinesStart, test.ShouldEqual, goRoutinesEnd)
@@ -485,7 +476,7 @@
 		},
 		{
 			name:               "a reading should timeout after default of 1 second",
-			primaryTimeSeconds: 2,
+			primaryTimeSeconds: 1,
 			primaryReading:     map[string]any{"a": 1},
 			backup1Reading:     map[string]any{"a": 2},
 			expectedReading:    map[string]any{"a": 2},
@@ -505,9 +496,7 @@
 		goRoutinesStart := runtime.NumGoroutine()
 
 		sensors.primary.ReadingsFunc = func(ctx context.Context, extra map[string]any) (map[string]any, error) {
-			if !utils.SelectContextOrWait(ctx, time.Duration(tc.primaryTimeSeconds)*time.Second) {
-				return map[string]any{}, errors.New("timed out")
-			}
+			time.Sleep(time.Duration(tc.primaryTimeSeconds) * time.Second)
 			return tc.primaryReading, tc.primaryErr
 		}
 
@@ -533,6 +522,7 @@
 
 		err = s.Close(ctx)
 		test.That(t, err, test.ShouldBeNil)
+		time.Sleep(1 * time.Second)
 		// Check how many routines are still running to ensure there are no leaks from power sensor.
 		goRoutinesEnd := runtime.NumGoroutine()
 		test.That(t, goRoutinesStart, test.ShouldEqual, goRoutinesEnd)
