package failoverpowersensor

import (
	"context"
	"errors"
	"runtime"
	"testing"
	"time"

<<<<<<< HEAD
	"failover/common"
=======
>>>>>>> a7981bbc
	"go.viam.com/rdk/components/powersensor"
	"go.viam.com/rdk/logging"
	"go.viam.com/rdk/resource"
	"go.viam.com/rdk/testutils/inject"
	"go.viam.com/test"
)

const (
	primaryName = "primary"
	backup1Name = "backup1"
	backup2Name = "backup2"
)

var errTest = errors.New("error")

var config = resource.Config{
	Name: "failover",
	ConvertedAttributes: common.Config{
		Primary: "primary",
		Backups: []string{"backup1", "backup2"},
		Timeout: 1,
	},
}

type testPowerSensors struct {
	primary *inject.PowerSensor
	backup1 *inject.PowerSensor
	backup2 *inject.PowerSensor
}

func setup(t *testing.T) (testPowerSensors, resource.Dependencies) {
	t.Helper()

	deps := make(resource.Dependencies)
	powerSensors := testPowerSensors{}

	powerSensors.primary = inject.NewPowerSensor(primaryName)
	powerSensors.backup1 = inject.NewPowerSensor(backup1Name)
	powerSensors.backup2 = inject.NewPowerSensor(backup2Name)

	deps[powersensor.Named(primaryName)] = powerSensors.primary
	deps[powersensor.Named(backup1Name)] = powerSensors.backup1
	deps[powersensor.Named(backup2Name)] = powerSensors.backup2

	// Define defaults for the inject functions, these will be overridden in the tests.
	powerSensors.primary.VoltageFunc = func(ctx context.Context, extra map[string]any) (float64, bool, error) {
		return 1, false, nil
	}

	powerSensors.backup1.VoltageFunc = func(ctx context.Context, extra map[string]any) (float64, bool, error) {
		return 2, false, nil
	}
	powerSensors.backup2.VoltageFunc = func(ctx context.Context, extra map[string]any) (float64, bool, error) {
		return 3, false, nil
	}

	powerSensors.primary.CurrentFunc = func(ctx context.Context, extra map[string]any) (float64, bool, error) {
		return 4, false, nil
	}

	powerSensors.backup1.CurrentFunc = func(ctx context.Context, extra map[string]any) (float64, bool, error) {
		return 5, false, nil
	}
	powerSensors.backup2.CurrentFunc = func(ctx context.Context, extra map[string]any) (float64, bool, error) {
		return 6, false, nil
	}

	powerSensors.primary.PowerFunc = func(ctx context.Context, extra map[string]any) (float64, error) {
		return 7, nil
	}

	powerSensors.backup1.PowerFunc = func(ctx context.Context, extra map[string]any) (float64, error) {
		return 8, nil
	}
	powerSensors.backup2.PowerFunc = func(ctx context.Context, extra map[string]any) (float64, error) {
		return 9, nil
	}

	powerSensors.primary.ReadingsFunc = func(ctx context.Context, extra map[string]any) (map[string]any, error) {
		return map[string]any{"foo": 1}, nil
	}

	powerSensors.backup1.ReadingsFunc = func(ctx context.Context, extra map[string]any) (map[string]any, error) {
		return map[string]any{"foo": 2}, nil
	}
	powerSensors.backup2.ReadingsFunc = func(ctx context.Context, extra map[string]any) (map[string]any, error) {
		return map[string]any{"foo": 3}, nil
	}

	return powerSensors, deps
}

func TestNewFailoverPowerSensor(t *testing.T) {
	logger := logging.NewTestLogger(t)
	ctx := context.Background()
	_, deps := setup(t)

	tests := []struct {
		name        string
		deps        resource.Dependencies
		expectedErr error
	}{
		{
			name: "A valid config should successfully create failover power sensor",
			deps: deps,
		},
		{
			name:        "config without dependencies should error",
			expectedErr: errors.New("Resource missing from dependencies"),
		},
	}

	for _, tc := range tests {
		t.Run(tc.name, func(t *testing.T) {
			s, err := newFailoverPowerSensor(ctx, tc.deps, config, logger)
			if tc.expectedErr != nil {
				test.That(t, err, test.ShouldNotBeNil)
				test.That(t, err.Error(), test.ShouldContainSubstring, tc.expectedErr.Error())
			} else {
				test.That(t, err, test.ShouldBeNil)
				test.That(t, s, test.ShouldNotBeNil)
				test.That(t, s.Name(), test.ShouldResemble, config.ResourceName())
				fs := s.(*failoverPowerSensor)
				test.That(t, fs.primary, test.ShouldNotBeNil)
				test.That(t, fs.timeout, test.ShouldEqual, 1)
			}
		})
	}
}

func TestPower(t *testing.T) {
	logger := logging.NewTestLogger(t)
	ctx := context.Background()
	sensors, deps := setup(t)

	tests := []struct {
		name string

		primaryPower       float64
		backup1Power       float64
		backup2Power       float64
		expectedPower      float64
		primaryErr         error
		backup1Err         error
		backup2Err         error
		expectErr          bool
		primaryTimeSeconds int
	}{
		{
			name:          "if the primary succeeds, should return primary reading",
			primaryPower:  2.4,
			backup1Power:  3,
			backup2Power:  4,
			expectedPower: 2.4,
			expectErr:     false,
		},
		{
			name:          "if the primary fails, backup1 is returned",
			primaryPower:  2.4,
			primaryErr:    errTest,
			backup1Power:  3,
			backup2Power:  4,
			expectedPower: 3,
		},
		{
			name:          "if primary and backup1 fail, backup2 is returned",
			primaryErr:    errTest,
			backup1Err:    errTest,
			expectErr:     false,
			primaryPower:  2.4,
			backup1Power:  3,
			backup2Power:  4,
			expectedPower: 4,
		},
		{
			name:               "a reading should timeout after default of 1 second",
			primaryTimeSeconds: 1,
			primaryPower:       2.4,
			backup1Power:       3,
			expectedPower:      3,
			expectErr:          false,
		},
		{
			name:       "if all sensors error, return error",
			primaryErr: errTest,
			backup1Err: errTest,
			backup2Err: errTest,
			expectErr:  true,
		},
	}

	for _, tc := range tests {
		goRoutinesStart := runtime.NumGoroutine()

		sensors.primary.PowerFunc = func(ctx context.Context, extra map[string]any) (float64, error) {
			time.Sleep(time.Duration(tc.primaryTimeSeconds) * time.Second)
			return tc.primaryPower, tc.primaryErr
		}

		sensors.backup1.PowerFunc = func(ctx context.Context, extra map[string]any) (float64, error) {
			return tc.backup1Power, tc.backup1Err
		}
		sensors.backup2.PowerFunc = func(ctx context.Context, extra map[string]any) (float64, error) {
			return tc.backup2Power, tc.backup2Err
		}

		s, err := newFailoverPowerSensor(ctx, deps, config, logger)
		test.That(t, err, test.ShouldBeNil)

		watts, err := s.Power(ctx, nil)

		if tc.expectErr {
			test.That(t, err, test.ShouldNotBeNil)
			test.That(t, err.Error(), test.ShouldContainSubstring, "all power sensors failed to get power")
		} else {
			test.That(t, err, test.ShouldBeNil)
			test.That(t, watts, test.ShouldEqual, tc.expectedPower)
		}

		err = s.Close(ctx)
		test.That(t, err, test.ShouldBeNil)
		time.Sleep(1 * time.Second)
		// Check how many routines are still running to ensure there are no leaks from power sensor.
		goRoutinesEnd := runtime.NumGoroutine()
		test.That(t, goRoutinesStart, test.ShouldEqual, goRoutinesEnd)
	}
}

func TestCurrent(t *testing.T) {
	logger := logging.NewTestLogger(t)
	ctx := context.Background()
	sensors, deps := setup(t)

	tests := []struct {
		name string

		primaryCurrent     float64
		backup1Current     float64
		backup2Current     float64
		expectedCurrent    float64
		primaryErr         error
		backup1Err         error
		backup2Err         error
		expectErr          bool
		primaryTimeSeconds int
	}{
		{
			name:            "if the primary succeeds, should return primary reading",
			primaryCurrent:  2.4,
			backup1Current:  3,
			backup2Current:  4,
			expectedCurrent: 2.4,
			expectErr:       false,
		},
		{
			name:            "if the primary fails, backup1 is returned",
			primaryCurrent:  2.4,
			primaryErr:      errTest,
			backup1Current:  3,
			backup2Current:  4,
			expectedCurrent: 3,
		},
		{
			name:            "if primary and backup1 fail, backup2 is returned",
			primaryErr:      errTest,
			backup1Err:      errTest,
			expectErr:       false,
			primaryCurrent:  2.4,
			backup1Current:  3,
			backup2Current:  4,
			expectedCurrent: 4,
		},
		{
			name:               "a reading should timeout after default of 1 second",
			primaryTimeSeconds: 1,
			primaryCurrent:     2.4,
			backup1Current:     3,
			expectedCurrent:    3,
			expectErr:          false,
		},
		{
			name:       "if all sensors error, return error",
			primaryErr: errTest,
			backup1Err: errTest,
			backup2Err: errTest,
			expectErr:  true,
		},
	}

	for _, tc := range tests {
		// Check how many goroutines are running before we create the power sensor to compare at the end.
		goRoutinesStart := runtime.NumGoroutine()

		sensors.primary.CurrentFunc = func(ctx context.Context, extra map[string]any) (float64, bool, error) {
			time.Sleep(time.Duration(tc.primaryTimeSeconds) * time.Second)
			return tc.primaryCurrent, false, tc.primaryErr
		}

		sensors.backup1.CurrentFunc = func(ctx context.Context, extra map[string]any) (float64, bool, error) {
			return tc.backup1Current, false, tc.backup1Err
		}
		sensors.backup2.CurrentFunc = func(ctx context.Context, extra map[string]any) (float64, bool, error) {
			return tc.backup2Current, false, tc.backup2Err
		}
		s, err := newFailoverPowerSensor(ctx, deps, config, logger)
		test.That(t, err, test.ShouldBeNil)
		amps, ac, err := s.Current(ctx, nil)

		if tc.expectErr {
			test.That(t, err, test.ShouldNotBeNil)
			test.That(t, err.Error(), test.ShouldContainSubstring, "all power sensors failed to get current")
		} else {
			test.That(t, err, test.ShouldBeNil)
			test.That(t, amps, test.ShouldEqual, tc.expectedCurrent)
			test.That(t, ac, test.ShouldEqual, false)
		}

		err = s.Close(ctx)
		test.That(t, err, test.ShouldBeNil)
		time.Sleep(1 * time.Second)
		// Check how many routines are still running to ensure there are no leaks from power sensor.
		goRoutinesEnd := runtime.NumGoroutine()
		test.That(t, goRoutinesStart, test.ShouldEqual, goRoutinesEnd)
	}
}

func TestVoltage(t *testing.T) {
	logger := logging.NewTestLogger(t)
	ctx := context.Background()
	sensors, deps := setup(t)

	tests := []struct {
		name string

		primaryVoltage     float64
		backup1Voltage     float64
		backup2Voltage     float64
		expectedVoltage    float64
		primaryErr         error
		backup1Err         error
		backup2Err         error
		expectErr          bool
		primaryTimeSeconds int
	}{
		{
			name:            "if the primary succeeds, should return primary reading",
			primaryVoltage:  2.4,
			backup1Voltage:  3,
			backup2Voltage:  4,
			expectedVoltage: 2.4,
			expectErr:       false,
		},
		{
			name:            "if the primary fails, backup1 is returned",
			primaryVoltage:  2.4,
			primaryErr:      errTest,
			backup1Voltage:  3,
			backup2Voltage:  4,
			expectedVoltage: 3,
		},
		{
			name:            "if primary and backup1 fail, backup2 is returned",
			primaryErr:      errTest,
			backup1Err:      errTest,
			expectErr:       false,
			primaryVoltage:  2.4,
			backup1Voltage:  3,
			backup2Voltage:  4,
			expectedVoltage: 4,
		},
		{
			name:               "a reading should timeout after default of 1 second",
			primaryTimeSeconds: 1,
			primaryVoltage:     2.4,
			backup1Voltage:     3,
			expectedVoltage:    3,
			expectErr:          false,
		},
		{
			name:       "if all sensors error, return error",
			primaryErr: errTest,
			backup1Err: errTest,
			backup2Err: errTest,
			expectErr:  true,
		},
	}

	for _, tc := range tests {
		// Check how many goroutines are running before we create the power sensor to compare at the end.
		goRoutinesStart := runtime.NumGoroutine()

		sensors.primary.VoltageFunc = func(ctx context.Context, extra map[string]any) (float64, bool, error) {
			time.Sleep(time.Duration(tc.primaryTimeSeconds) * time.Second)
			return tc.primaryVoltage, false, tc.primaryErr
		}

		sensors.backup1.VoltageFunc = func(ctx context.Context, extra map[string]any) (float64, bool, error) {
			return tc.backup1Voltage, false, tc.backup1Err
		}
		sensors.backup2.VoltageFunc = func(ctx context.Context, extra map[string]any) (float64, bool, error) {
			return tc.backup2Voltage, false, tc.backup2Err
		}

		s, err := newFailoverPowerSensor(ctx, deps, config, logger)
		test.That(t, err, test.ShouldBeNil)

		volts, ac, err := s.Voltage(ctx, nil)

		if tc.expectErr {
			test.That(t, err, test.ShouldNotBeNil)
			test.That(t, err.Error(), test.ShouldContainSubstring, "all power sensors failed to get voltage")
		} else {
			test.That(t, err, test.ShouldBeNil)
			test.That(t, volts, test.ShouldEqual, tc.expectedVoltage)
			test.That(t, ac, test.ShouldEqual, false)
		}

		err = s.Close(ctx)
		test.That(t, err, test.ShouldBeNil)
		time.Sleep(1 * time.Second)
		// Check how many routines are still running to ensure there are no leaks from power sensor.
		goRoutinesEnd := runtime.NumGoroutine()
		test.That(t, goRoutinesStart, test.ShouldEqual, goRoutinesEnd)
	}
}

func TestReadings(t *testing.T) {
	logger := logging.NewTestLogger(t)
	ctx := context.Background()
	sensors, deps := setup(t)

	tests := []struct {
		name string

		primaryReading     map[string]any
		primaryErr         error
		backup1Reading     map[string]any
		backup1Err         error
		backup2Reading     map[string]any
		backup2Err         error
		expectedReading    map[string]any
		primaryTimeSeconds int
		expectErr          bool
	}{
		{
			name:            "if the primary succeeds, should return primary reading",
			primaryReading:  map[string]any{"primary_reading": 1},
			backup1Reading:  map[string]any{"a": 1},
			expectedReading: map[string]any{"primary_reading": 1},
		},
		{
			name:            "if the primary fails, backup1 is returned",
			primaryReading:  nil,
			primaryErr:      errTest,
			backup1Reading:  map[string]any{"a": 1},
			expectedReading: map[string]any{"a": 1},
			expectErr:       false,
		},
		{
			name:            "if primary and backup1 fail, backup2 is returned",
			primaryErr:      errTest,
			backup1Err:      errTest,
			backup2Reading:  map[string]any{"a": 2},
			expectedReading: map[string]any{"a": 2},
			expectErr:       false,
		},
		{
			name:               "a reading should timeout after default of 1 second",
			primaryTimeSeconds: 1,
			primaryReading:     map[string]any{"a": 1},
			backup1Reading:     map[string]any{"a": 2},
			expectedReading:    map[string]any{"a": 2},
			expectErr:          false,
		},
		{
			name:       "if all sensors error, return error",
			primaryErr: errTest,
			backup1Err: errTest,
			backup2Err: errTest,
			expectErr:  true,
		},
	}

	for _, tc := range tests {
		// Check how many goroutines are running before we create the power sensor to compare at the end.
		goRoutinesStart := runtime.NumGoroutine()

		sensors.primary.ReadingsFunc = func(ctx context.Context, extra map[string]any) (map[string]any, error) {
			time.Sleep(time.Duration(tc.primaryTimeSeconds) * time.Second)
			return tc.primaryReading, tc.primaryErr
		}

		sensors.backup1.ReadingsFunc = func(ctx context.Context, extra map[string]any) (map[string]any, error) {
			return tc.backup1Reading, tc.backup1Err
		}
		sensors.backup2.ReadingsFunc = func(ctx context.Context, extra map[string]any) (map[string]any, error) {
			return tc.backup2Reading, tc.backup2Err
		}

		s, err := newFailoverPowerSensor(ctx, deps, config, logger)
		test.That(t, err, test.ShouldBeNil)

		reading, err := s.Readings(ctx, nil)

		if tc.expectErr {
			test.That(t, err, test.ShouldNotBeNil)
			test.That(t, err.Error(), test.ShouldContainSubstring, "all power sensors failed to get readings")
		} else {
			test.That(t, err, test.ShouldBeNil)
			test.That(t, reading, test.ShouldResemble, tc.expectedReading)
		}

		err = s.Close(ctx)
		test.That(t, err, test.ShouldBeNil)
		time.Sleep(1 * time.Second)
		// Check how many routines are still running to ensure there are no leaks from power sensor.
		goRoutinesEnd := runtime.NumGoroutine()
		test.That(t, goRoutinesStart, test.ShouldEqual, goRoutinesEnd)
	}
}<|MERGE_RESOLUTION|>--- conflicted
+++ resolved
@@ -3,14 +3,11 @@
 import (
 	"context"
 	"errors"
+	"failover/common"
 	"runtime"
 	"testing"
 	"time"
 
-<<<<<<< HEAD
-	"failover/common"
-=======
->>>>>>> a7981bbc
 	"go.viam.com/rdk/components/powersensor"
 	"go.viam.com/rdk/logging"
 	"go.viam.com/rdk/resource"
