package failoverpowersensor

import (
	"context"
	"errors"

	"go.viam.com/rdk/components/powersensor"
	"go.viam.com/rdk/resource"
)

<<<<<<< HEAD
// Wrapping all of powersensor APIs to return a map[string]interface{} containing their return values.
=======
// Wrapping all of powersensor APIs to return one struct containing their return values.
>>>>>>> 6dbc46b5
// These wrappers can used as parameters in the generic helper functions.

type voltageVals struct {
	volts float64
	isAc  bool
}

<<<<<<< HEAD
func voltageWrapper(ctx context.Context, ps resource.Sensor, extra map[string]any) (any, error) {

	ret := voltageVals{}

	powersensor, ok := ps.(powersensor.PowerSensor)
	if !ok {
		return ret, errors.New("type assertion to power sensor failed")
=======
func voltageWrapper(ctx context.Context, ps resource.Sensor, extra map[string]any) (voltageVals, error) {

	vals := voltageVals{}

	powersensor, ok := ps.(powersensor.PowerSensor)
	if !ok {
		return vals, errors.New("type assertion to power sensor failed")
>>>>>>> 6dbc46b5
	}

	volts, isAc, err := powersensor.Voltage(ctx, extra)

	if err != nil {
<<<<<<< HEAD
		return ret, err
	}

	ret.volts = volts
	ret.isAc = isAc

	return ret, nil
}

type currentVals struct {
	amps float64
	isAc bool
}

func currentWrapper(ctx context.Context, ps resource.Sensor, extra map[string]any) (any, error) {
	ret := currentVals{}
=======
		return vals, err
	}

	vals.volts = volts
	vals.isAc = isAc

	return vals, nil
}

type currentVals struct {
	amps float64
	isAc bool
}

func currentWrapper(ctx context.Context, ps resource.Sensor, extra map[string]any) (currentVals, error) {
	vals := currentVals{}
>>>>>>> 6dbc46b5

	powersensor, ok := ps.(powersensor.PowerSensor)
	if !ok {
		return vals, errors.New("type assertion to power sensor failed")
	}

	amps, isAc, err := powersensor.Current(ctx, extra)
	if err != nil {
		return vals, err
	}

<<<<<<< HEAD
	ret.amps = amps
	ret.isAc = isAc

	return ret, nil
}

func powerWrapper(ctx context.Context, ps resource.Sensor, extra map[string]any) (any, error) {
=======
	vals.amps = amps
	vals.isAc = isAc

	return vals, nil
}

func powerWrapper(ctx context.Context, ps resource.Sensor, extra map[string]any) (float64, error) {
>>>>>>> 6dbc46b5
	powersensor, ok := ps.(powersensor.PowerSensor)
	if !ok {
		return 0, errors.New("type assertion to power sensor failed")
	}
	watts, err := powersensor.Power(ctx, extra)
	if err != nil {
		return 0, err
	}
	return watts, nil
}<|MERGE_RESOLUTION|>--- conflicted
+++ resolved
@@ -8,11 +8,7 @@
 	"go.viam.com/rdk/resource"
 )
 
-<<<<<<< HEAD
-// Wrapping all of powersensor APIs to return a map[string]interface{} containing their return values.
-=======
 // Wrapping all of powersensor APIs to return one struct containing their return values.
->>>>>>> 6dbc46b5
 // These wrappers can used as parameters in the generic helper functions.
 
 type voltageVals struct {
@@ -20,15 +16,6 @@
 	isAc  bool
 }
 
-<<<<<<< HEAD
-func voltageWrapper(ctx context.Context, ps resource.Sensor, extra map[string]any) (any, error) {
-
-	ret := voltageVals{}
-
-	powersensor, ok := ps.(powersensor.PowerSensor)
-	if !ok {
-		return ret, errors.New("type assertion to power sensor failed")
-=======
 func voltageWrapper(ctx context.Context, ps resource.Sensor, extra map[string]any) (voltageVals, error) {
 
 	vals := voltageVals{}
@@ -36,30 +23,11 @@
 	powersensor, ok := ps.(powersensor.PowerSensor)
 	if !ok {
 		return vals, errors.New("type assertion to power sensor failed")
->>>>>>> 6dbc46b5
 	}
 
 	volts, isAc, err := powersensor.Voltage(ctx, extra)
 
 	if err != nil {
-<<<<<<< HEAD
-		return ret, err
-	}
-
-	ret.volts = volts
-	ret.isAc = isAc
-
-	return ret, nil
-}
-
-type currentVals struct {
-	amps float64
-	isAc bool
-}
-
-func currentWrapper(ctx context.Context, ps resource.Sensor, extra map[string]any) (any, error) {
-	ret := currentVals{}
-=======
 		return vals, err
 	}
 
@@ -76,7 +44,6 @@
 
 func currentWrapper(ctx context.Context, ps resource.Sensor, extra map[string]any) (currentVals, error) {
 	vals := currentVals{}
->>>>>>> 6dbc46b5
 
 	powersensor, ok := ps.(powersensor.PowerSensor)
 	if !ok {
@@ -88,15 +55,6 @@
 		return vals, err
 	}
 
-<<<<<<< HEAD
-	ret.amps = amps
-	ret.isAc = isAc
-
-	return ret, nil
-}
-
-func powerWrapper(ctx context.Context, ps resource.Sensor, extra map[string]any) (any, error) {
-=======
 	vals.amps = amps
 	vals.isAc = isAc
 
@@ -104,7 +62,6 @@
 }
 
 func powerWrapper(ctx context.Context, ps resource.Sensor, extra map[string]any) (float64, error) {
->>>>>>> 6dbc46b5
 	powersensor, ok := ps.(powersensor.PowerSensor)
 	if !ok {
 		return 0, errors.New("type assertion to power sensor failed")
